--- conflicted
+++ resolved
@@ -60,22 +60,14 @@
     <dependency>
       <groupId>de.dfki.mlt</groupId>
       <artifactId>vonda</artifactId>
-<<<<<<< HEAD
-      <version>[3.0.0,)</version>
-=======
       <version>[3.2.4,)</version>
->>>>>>> e132bcab
       <type>jar</type>
     </dependency>
 
     <dependency>
       <groupId>de.dfki.mlt</groupId>
       <artifactId>j2emacs</artifactId>
-<<<<<<< HEAD
-      <version>[0.2,)</version>
-=======
       <version>[0.2.3,)</version>
->>>>>>> e132bcab
       <type>jar</type>
     </dependency>
 
